--- conflicted
+++ resolved
@@ -10,13 +10,13 @@
 from langchain.vectorstores import Chroma
 from huggingface_hub import hf_hub_download
 from langchain.callbacks.base import BaseCallbackHandler
-<<<<<<< HEAD
+
 import argparse
 import click
 import psutil
-=======
+
 from prompts.prompt import get_prompt
->>>>>>> ee8b507c
+
 from config import (
     CHROMA_PERSIST_DIRECTORY,
     MODEL_DIRECTORY,
